
## Gopkg.toml example (these lines may be deleted)

## "required" lists a set of packages (not projects) that must be included in
## Gopkg.lock. This list is merged with the set of packages imported by the current
## project. Use it when your project needs a package it doesn't explicitly import -
## including "main" packages.
# required = ["github.com/user/thing/cmd/thing"]

## "ignored" lists a set of packages (not projects) that are ignored when
## dep statically analyzes source code. Ignored packages can be in this project,
## or in a dependency.
# ignored = ["github.com/user/project/badpkg"]

## Dependencies define constraints on dependent projects. They are respected by
## dep whether coming from the Gopkg.toml of the current project or a dependency.
# [[dependencies]]
## Required: the root import path of the project being constrained.
# name = "github.com/user/project"
#
## Recommended: the version constraint to enforce for the project.
## Only one of "branch", "version" or "revision" can be specified.
# version = "1.0.0"
# branch = "master"
# revision = "abc123"
#
## Optional: an alternate location (URL or import path) for the project's source.
# source = "https://github.com/myfork/package.git"

## Overrides have the same structure as [[dependencies]], but supercede all
## [[dependencies]] declarations from all projects. Only the current project's
## [[overrides]] are applied.
##
## Overrides are a sledgehammer. Use them only as a last resort.
# [[overrides]]
## Required: the root import path of the project being constrained.
# name = "github.com/user/project"
#
## Optional: specifying a version constraint override will cause all other
## constraints on this project to be ignored; only the overriden constraint
## need be satisfied.
## Again, only one of "branch", "version" or "revision" can be specified.
# version = "1.0.0"
# branch = "master"
# revision = "abc123"
#
## Optional: specifying an alternate source location as an override will
## enforce that the alternate location is used for that project, regardless of
## what source location any dependent projects specify.
# source = "https://github.com/myfork/package.git"



[[dependencies]]
  branch = "master"
  name = "github.com/lib/pq"

[[dependencies]]
  branch = "master"
  name = "github.com/onsi/ginkgo"

[[dependencies]]
  branch = "master"
  name = "github.com/onsi/gomega"

[[dependencies]]
  branch = "master"
  name = "github.com/spf13/cobra"

[[dependencies]]
  branch = "master"
  name = "github.com/spf13/viper"

[[dependencies]]
  branch = "v2"
  name = "gopkg.in/yaml.v2"

[[dependencies]]
  name = "k8s.io/apimachinery"
  revision = "75b8dd260ef0469d96d578705a87cffd0e09dab8"

[[dependencies]]
  name = "k8s.io/client-go"
  version = "v3.0.0-beta.0"

[[dependencies]]
<<<<<<< HEAD
  name = "github.com/topfreegames/extensions@feature/statsd-flush"
  # version = "feature/statsd-flush"
  # version = "v2.6.5"
=======
  name = "github.com/topfreegames/extensions"
  version = "v2.6.8"
>>>>>>> 5ed7922b

[[dependencies]]
  name = "github.com/go-redis/redis"
  version = "v6.3.1"<|MERGE_RESOLUTION|>--- conflicted
+++ resolved
@@ -84,14 +84,8 @@
   version = "v3.0.0-beta.0"
 
 [[dependencies]]
-<<<<<<< HEAD
-  name = "github.com/topfreegames/extensions@feature/statsd-flush"
-  # version = "feature/statsd-flush"
-  # version = "v2.6.5"
-=======
   name = "github.com/topfreegames/extensions"
-  version = "v2.6.8"
->>>>>>> 5ed7922b
+  version = "v2.7.0"
 
 [[dependencies]]
   name = "github.com/go-redis/redis"
